--- conflicted
+++ resolved
@@ -85,11 +85,7 @@
                         {% if config.showLogos %}
                             <td>
                                 <img class="icon {{ "no-color" if not config.colored }}"
-<<<<<<< HEAD
-                                    src="https://assets.nhle.com/logos/nhl/svg/{{games[index].teams.home.short}}_dark.svg"/>
-=======
                                     src="https://assets.nhle.com/logos/nhl/svg/{{ series.teams.home.short }}_dark.svg"/>
->>>>>>> ed36e1d4
                             </td>
                         {% endif %}
                         <td>{{ series.teams.home.score }}</td>
@@ -98,11 +94,7 @@
                         {% if config.showLogos %}
                             <td>
                                 <img class="icon {{ "no-color" if not config.colored }}"
-<<<<<<< HEAD
-                                    src="https://assets.nhle.com/logos/nhl/svg/{{games[index].teams.away.short}}_dark.svg"/>
-=======
                                     src="https://assets.nhle.com/logos/nhl/svg/{{ series.teams.away.short }}_dark.svg"/>
->>>>>>> ed36e1d4
                             </td>
                         {% endif %}
                         {% if config.showNames %}
