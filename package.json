--- conflicted
+++ resolved
@@ -1,39 +1,3 @@
-<<<<<<< HEAD
-{
-  "name": "mmm-nhl",
-  "version": "2.0.0",
-  "description": "National Hockey League Module for MagicMirror2",
-  "scripts": {
-    "lint": "eslint . && stylelint **/*.css"
-  },
-  "repository": {
-    "type": "git",
-    "url": "git+https://github.com/fewieden/MMM-NHL.git"
-  },
-  "keywords": [
-    "MagicMirror",
-    "NHL",
-    "ice hockey"
-  ],
-  "author": "fewieden",
-  "license": "MIT",
-  "bugs": {
-    "url": "https://github.com/fewieden/MMM-NHL/issues"
-  },
-  "homepage": "https://github.com/fewieden/MMM-NHL#readme",
-  "devDependencies": {
-    "eslint": "^6.8.0",
-    "eslint-config-recommended": "^4.1.0",
-    "stylelint": "^13.8.0",
-    "stylelint-config-standard": "^20.0.0"
-  },
-  "dependencies": {
-    "moment": "^2.29.1",
-    "moment-timezone": "^0.5.32",
-    "node-fetch": "^2.6.1"
-  }
-}
-=======
 {
   "name": "mmm-nhl",
   "version": "2.0.0",
@@ -60,12 +24,14 @@
   "devDependencies": {
     "eslint": "^6.8.0",
     "eslint-config-recommended": "^4.1.0",
+    "eslint-plugin-jsdoc": "^31.2.2",
     "jsdoc": "^3.6.6",
     "stylelint": "^13.8.0",
     "stylelint-config-standard": "^20.0.0"
   },
   "dependencies": {
+    "moment": "^2.29.1",
+    "moment-timezone": "^0.5.32",
     "node-fetch": "^2.6.1"
   }
-}
->>>>>>> 3ae3ed94
+}