--- conflicted
+++ resolved
@@ -6,11 +6,6 @@
  *
  * @see  https://github.com/fewieden/MMM-NHL
  */
-<<<<<<< HEAD
-=======
-
-/* global config */
->>>>>>> 3ae3ed94
 
 /**
  * @external Module
@@ -86,6 +81,7 @@
      * @property {number} daysAhead - Amount of days a match should be displayed before it starts.
      * @property {boolean} showNames - Flag to show team names.
      * @property {boolean} showLogos - Flag to show club logos.
+     * @property {string} provider - Which game provider to use.
      */
     defaults: {
         colored: false,
