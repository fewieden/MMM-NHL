--- conflicted
+++ resolved
@@ -127,19 +127,6 @@
         }, {});
     },
 
-<<<<<<< HEAD
-    socketNotificationReceived(notification, payload) {
-        if (notification === 'CONFIG') {
-            this.config = payload.config;
-            this.teams = payload.teams;
-            this.getData();
-            setInterval(() => {
-                this.getData();
-            }, this.config.reloadInterval);
-            setInterval(() => {
-                this.fetchOnLiveState();
-            }, this.config.gameTimeReloadInterval);
-=======
     /**
      * @function fetchSchedule
      * @description Retrieves a list of games from the API with timespan based on config options.
@@ -164,7 +151,6 @@
         if (!response.ok) {
             console.error(`Fetching NHL schedule failed: ${response.status} ${response.statusText}. Url: ${url}`);
             return;
->>>>>>> 0495cadb
         }
 
         const {dates} = await response.json();
